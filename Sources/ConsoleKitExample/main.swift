import ConsoleKit
<<<<<<< HEAD
import Dispatch
=======
import Foundation
>>>>>>> f2e17fba

let console: Console = Terminal()
var input = CommandInput(arguments: CommandLine.arguments)

var config = CommandConfiguration()
config.use(DemoCommand(), as: "demo", isDefault: true)

<<<<<<< HEAD
console.output("Welcome to the ConsoleKit " + funDemoText)
let name = console.ask("What is your name?".consoleText(.info))
console.print("Hello, \(name) 👋")

console.info("Here's an example of loading")

let loadingBar = console.loadingBar(title: "Loading")
loadingBar.start()

console.wait(seconds: 2)
loadingBar.succeed()

console.info("Here's an example of progress")

let workGroup = DispatchGroup()
let updateQueue = DispatchQueue(label: "codes.vapor.consolekitexample.updateBar")
let progressBar = console.progressBar(title: "Long-running background stuff", targetQueue: updateQueue)

let workQueue = DispatchQueue(label: "codes.vapor.consolekitexample.doWork")

progressBar.start()

workGroup.enter()
workQueue.async {
    let durationSeconds: Double = 3.0
    let count = 50
    for i in 0 ..< count {
        console.wait(seconds: durationSeconds / Double(count))
        updateQueue.async {
            progressBar.activity.currentProgress = Double(i) / Double(count)
        }
    }
    workGroup.leave()
}

workGroup.wait()
progressBar.succeed()

console.success("Example completed successfully")
=======
do {
    let commands = try config.resolve().group(help: "An example command-line application built with ConsoleKit")
    try console.run(commands, input: &input)
} catch let error {
    console.error(error.localizedDescription)
    exit(1)
}
>>>>>>> f2e17fba
<|MERGE_RESOLUTION|>--- conflicted
+++ resolved
@@ -1,9 +1,5 @@
 import ConsoleKit
-<<<<<<< HEAD
-import Dispatch
-=======
 import Foundation
->>>>>>> f2e17fba
 
 let console: Console = Terminal()
 var input = CommandInput(arguments: CommandLine.arguments)
@@ -11,52 +7,10 @@
 var config = CommandConfiguration()
 config.use(DemoCommand(), as: "demo", isDefault: true)
 
-<<<<<<< HEAD
-console.output("Welcome to the ConsoleKit " + funDemoText)
-let name = console.ask("What is your name?".consoleText(.info))
-console.print("Hello, \(name) 👋")
-
-console.info("Here's an example of loading")
-
-let loadingBar = console.loadingBar(title: "Loading")
-loadingBar.start()
-
-console.wait(seconds: 2)
-loadingBar.succeed()
-
-console.info("Here's an example of progress")
-
-let workGroup = DispatchGroup()
-let updateQueue = DispatchQueue(label: "codes.vapor.consolekitexample.updateBar")
-let progressBar = console.progressBar(title: "Long-running background stuff", targetQueue: updateQueue)
-
-let workQueue = DispatchQueue(label: "codes.vapor.consolekitexample.doWork")
-
-progressBar.start()
-
-workGroup.enter()
-workQueue.async {
-    let durationSeconds: Double = 3.0
-    let count = 50
-    for i in 0 ..< count {
-        console.wait(seconds: durationSeconds / Double(count))
-        updateQueue.async {
-            progressBar.activity.currentProgress = Double(i) / Double(count)
-        }
-    }
-    workGroup.leave()
-}
-
-workGroup.wait()
-progressBar.succeed()
-
-console.success("Example completed successfully")
-=======
 do {
     let commands = try config.resolve().group(help: "An example command-line application built with ConsoleKit")
     try console.run(commands, input: &input)
 } catch let error {
     console.error(error.localizedDescription)
     exit(1)
-}
->>>>>>> f2e17fba
+}